--- conflicted
+++ resolved
@@ -8,7 +8,7 @@
 
 from _modules.trainer import ChemBERTaTrainer
 
-WANDB_API_KEY = "c5fb030975fdfa7d53e0d494eea32a22f5dbacf8"
+WANDB_API_KEY = "YOUR_API_KEY"
 
 def clear_gpu_memory():
     gc.collect()
@@ -47,17 +47,10 @@
     parser.add_argument("--data_type", type=str, choices=["raw", "admet", "portal", "all"], default="admet")
 
     # WandB parameters
-<<<<<<< HEAD
     parser.add_argument("--use_wandb", action="store_true", help="WandB 로깅 사용 여부", default=False)
     parser.add_argument("--wandb_project", type=str, default="Kmelloddy-admet", help="WandB 프로젝트명")
     parser.add_argument("--wandb_entity", type=str, default=None, help="WandB 엔티티명")
     parser.add_argument("--sweep", action="store_true", help="WandB sweep 사용 여부", default=False)
-=======
-    parser.add_argument("--use_wandb", action="store_true", help="WandB 로깅 사용 여부", default=True)
-    parser.add_argument("--wandb_project", type=str, default="Kmelloddy-admet", help="WandB 프로젝트명")
-    parser.add_argument("--wandb_entity", type=str, default=None, help="WandB 엔티티명")
-    parser.add_argument("--sweep", action="store_true", help="WandB sweep 사용 여부", default=True)
->>>>>>> b8df7fcb
     parser.add_argument("--sweep_config", type=str, default="./config/sweep.json", help="Sweep 설정 파일 경로")
 
     return parser.parse_args()
